/***** TYPE TAGS *****/
const NULL = 0b00000001;
const UNDEFINED = 0b00000010;
const TRUE = 0b00000011;
const FALSE = 0b00000100;
const REFERENCE = 0b00000101;
const NUMBER = 0b00000110;
const DATE = 0b00000111;
<<<<<<< HEAD
const REGEX = 0b00101101
const STRING = 0b00001000;
const BIGINTN = 0b00001001;
const BIGINTP = 0b00001010;
const ARRAY = 0b00001011;
const OBJECT = 0b00001100;
const SET = 0b00001101;
const MAP = 0b00001110;
const ERROR = 0b0010000;
const EVAL_ERROR = 0b0010001;
const RANGE_ERROR = 0b0010010;
const REFERENCE_ERROR = 0b0010011;
const SYNTAX_ERROR = 0b0010100;
const TYPE_ERROR = 0b0010101;
const URI_ERROR = 0b0010110;
const ARRAYBUFFER = 0b00100000;
const DATAVIEW = 0b00100001;
const INT8ARRAY = 0b00100010;
const UINT8ARRAY = 0b00100011;
const UINT8CLAMPEDARRAY = 0b00100100;
const INT16ARRAY = 0b00100101;
const UINT16ARRAY = 0b00100110;
const INT32ARRAY = 0b00100111;
const UINT32ARRAY = 0b00101000;
const FLOAT32ARRAY = 0b00101001;
const FLOAT64ARRAY = 0b00101010;
const BIGINT64ARRAY = 0b00101011;
const BIGUINT64ARRAY = 0b00101100;
=======
const _REGEXP = 0b00001000;
const STRING = 0b00001001;
const BIGINTN = 0b00001010;
const BIGINTP = 0b00001011;
const ARRAY = 0b00001100;
const OBJECT = 0b00001101;
const SET = 0b00001110;
const MAP = 0b00001111;
const _RECORD = 0b00010000; // https://github.com/tc39/proposal-record-tuple
const _TUPLE = 0b00010001;
const ERROR = 0b0100000;
const EVAL_ERROR = 0b0100001;
const RANGE_ERROR = 0b0100010;
const REFERENCE_ERROR = 0b0100011;
const SYNTAX_ERROR = 0b0100100;
const TYPE_ERROR = 0b0100101;
const URI_ERROR = 0b0100110;
const ARRAYBUFFER = 0b01000000;
const DATAVIEW = 0b01000001;
const INT8ARRAY = 0b01000010;
const UINT8ARRAY = 0b01000011;
const UINT8CLAMPEDARRAY = 0b01000100;
const INT16ARRAY = 0b01000101;
const UINT16ARRAY = 0b01000110;
const INT32ARRAY = 0b01000111;
const UINT32ARRAY = 0b01001000;
const FLOAT32ARRAY = 0b01001001;
const FLOAT64ARRAY = 0b01001010;
const BIGINT64ARRAY = 0b01001011;
const BIGUINT64ARRAY = 0b01001100;
>>>>>>> 9e4f3e2a
export class NotSerializable extends Error {
    value;
    constructor(value) {
        super();
        this.value = value;
    }
}
class Unreachable extends Error {
}
export function encode(x) {
    return encodeImpl(x);
}
export function decode(buffer) {
    return decodeImpl(buffer, { offset: 0 }, []);
}
function encodeImpl(x, referrables = []) {
    /* unique types */
    if (x === null)
        return Uint8Array.of(NULL).buffer;
    if (x === undefined)
        return Uint8Array.of(UNDEFINED).buffer;
    if (x === true)
        return Uint8Array.of(TRUE).buffer;
    if (x === false)
        return Uint8Array.of(FALSE).buffer;
    /* simple types */
    if (x.constructor === Number)
        return encodeNumber(x);
    if (x.constructor === Date)
        return encodeDate(x);
    if (x.constructor === RegExp)
        return encodeRegex(x);
    /* lengthy types */
    if (x.constructor === BigInt)
        return encodeBigInt(x);
    if (x.constructor === String)
        return encodeString(x);
    /* container types */
    if (x.constructor === Array)
        return maybeEncodeReference(x, referrables, encodeArray);
    if (x.constructor === Object)
        return maybeEncodeReference(x, referrables, encodeObject);
    if (x.constructor === Set)
        return maybeEncodeReference(x, referrables, encodeSet);
    if (x.constructor === Map)
        return maybeEncodeReference(x, referrables, encodeMap);
    /* error types */
    if (x instanceof Error)
        return maybeEncodeReference(x, referrables, encodeError);
    /* low-level types */
    if (x.constructor === ArrayBuffer)
        return maybeEncodeReference(x, referrables, encodeArrayBuffer);
    if (ArrayBuffer.isView(x))
        return maybeEncodeReference(x, referrables, encodeTypedArray);
    throw new NotSerializable(x);
}
function decodeImpl(buffer, cursor, referrables) {
    const view = new DataView(buffer, cursor.offset);
    const typeTag = view.getUint8(0);
    cursor.offset += 1;
    if (typeTag === NULL)
        return null;
    if (typeTag === UNDEFINED)
        return undefined;
    if (typeTag === TRUE)
        return true;
    if (typeTag === FALSE)
        return false;
    if (typeTag === REFERENCE)
        return decodeReference(buffer, cursor, referrables);
    if (typeTag === NUMBER)
        return decodeNumber(buffer, cursor);
    if (typeTag === DATE)
        return decodeDate(buffer, cursor);
    if (typeTag === REGEX)
        return decodeRegex(buffer, cursor);
    if (typeTag === BIGINTP)
        return decodeBigInt(buffer, cursor);
    if (typeTag === BIGINTN)
        return -decodeBigInt(buffer, cursor);
    if (typeTag === STRING)
        return decodeString(buffer, cursor);
    if (typeTag === ARRAY)
        return decodeArray(buffer, cursor, referrables);
    if (typeTag === OBJECT)
        return decodeObject(buffer, cursor, referrables);
    if (typeTag === SET)
        return decodeSet(buffer, cursor, referrables);
    if (typeTag === MAP)
        return decodeMap(buffer, cursor, referrables);
    if (typeTag & ERROR)
        return decodeError(buffer, typeTag, cursor, referrables);
    if (typeTag === ARRAYBUFFER)
        return decodeArrayBuffer(buffer, cursor, referrables);
    if (typeTag & ARRAYBUFFER)
        return decodeTypedArray(buffer, typeTag, cursor, referrables);
    throw new Unreachable;
}
function concatArrayBuffers(...buffers) {
    let cumulativeSize = 0;
    for (const buffer of buffers)
        cumulativeSize += buffer.byteLength;
    const result = new Uint8Array(cumulativeSize);
    let offset = 0;
    for (const buffer of buffers) {
        result.set(new Uint8Array(buffer), offset);
        offset += buffer.byteLength;
    }
    return result.buffer;
}
function maybeEncodeReference(value, referrables, encoder) {
    const alreadyEncoded = referrables.indexOf(value);
    if (alreadyEncoded === -1) {
        referrables.push(value);
        return encoder(value, referrables);
    }
    else
        return encodeReference(alreadyEncoded);
}
function encodeReference(reference) {
    return concatArrayBuffers(Uint8Array.of(REFERENCE), encodeVarint(reference).buffer);
}
function decodeReference(buffer, cursor, referrables) {
    const reference = decodeVarint(buffer, cursor);
    return referrables[reference];
}
function encodeNumber(number) {
    const buffer = new ArrayBuffer(9);
    const view = new DataView(buffer);
    view.setUint8(0, NUMBER);
    view.setFloat64(1, number);
    return buffer;
}
function decodeNumber(buffer, cursor) {
    const view = new DataView(buffer, cursor.offset);
    cursor.offset += 8;
    return view.getFloat64(0);
}
function encodeDate(date) {
    const buffer = new ArrayBuffer(9);
    const view = new DataView(buffer);
    view.setUint8(0, DATE);
    view.setFloat64(1, date.getTime());
    return buffer;
}
function decodeDate(buffer, cursor) {
    const view = new DataView(buffer, cursor.offset);
    cursor.offset += 8;
    return new Date(view.getFloat64(0));
}
const REGEX_GLOBAL_FLAG      = 0b00001;
const REGEX_IGNORE_CASE_FLAG = 0b00010;
const REGEX_MULTILINE_FLAG   = 0b00100;
const REGEX_UNICODE_FLAG     = 0b01000;
const REGEX_STICKY_FLAG      = 0b10000;
function encodeRegex(regex) {
    const lastByte = 0
        | (regex.global     ? REGEX_GLOBAL_FLAG      : 0)
        | (regex.ignoreCase ? REGEX_IGNORE_CASE_FLAG : 0)
        | (regex.multiline  ? REGEX_MULTILINE_FLAG   : 0)
        | (regex.unicode    ? REGEX_UNICODE_FLAG     : 0)
        | (regex.sticky     ? REGEX_STICKY_FLAG      : 0);
    const numberOfPositiveFlags = 0
        + (+regex.global)
        + (+regex.ignoreCase)
        + (+regex.multiline)
        + (+regex.unicode)
        + (+regex.sticky);
    // regexString  = /blah/gi
    // regexContent =  blah     // which is regexString.slice(1,-(numberOfPositiveFlags+1)
    const encodedBuffer = new TextEncoder().encode(regex.toString().slice(1,-(numberOfPositiveFlags+1))+String.fromCharCode(lastByte)).buffer;
    return concatArrayBuffers(Uint8Array.of(REGEX).buffer, encodeVarint(encodedBuffer.byteLength).buffer, encodedBuffer);
}
function decodeRegex(buffer, cursor) {
    const decodedString = decodeString(buffer, cursor);
    const lastByte = decodedString.charCodeAt(decodedString.length-1);
    const flags = ""
        + ((lastByte & REGEX_GLOBAL_FLAG     ) > 0 ? "g" : "")
        + ((lastByte & REGEX_IGNORE_CASE_FLAG) > 0 ? "i" : "")
        + ((lastByte & REGEX_MULTILINE_FLAG  ) > 0 ? "m" : "")
        + ((lastByte & REGEX_UNICODE_FLAG    ) > 0 ? "u" : "")
        + ((lastByte & REGEX_STICKY_FLAG     ) > 0 ? "y" : "");
    return new RegExp(decodedString.slice(0,-1), flags);
}
// benchmarks/bigint-encode.ts
function encodeBigInt(bigint) {
    const negative = bigint < 0n;
    let b = negative ? -bigint : bigint;
    let uint64Count = 0;
    while (b > 0n) {
        uint64Count++;
        b >>= 64n;
    }
    if (uint64Count > 255)
        throw new NotSerializable(bigint);
    const buffer = new ArrayBuffer(2 + 8 * uint64Count);
    const view = new DataView(buffer);
    view.setUint8(0, negative ? BIGINTN : BIGINTP);
    view.setUint8(1, uint64Count);
    if (negative)
        bigint *= -1n;
    let offset = 2;
    while (bigint > 0n) {
        const uint64 = bigint & 0xffffffffffffffffn;
        view.setBigUint64(offset, uint64);
        offset += 8;
        bigint >>= 64n;
    }
    return buffer;
}
function decodeBigInt(buffer, cursor) {
    const view = new DataView(buffer);
    const length = view.getUint8(cursor.offset);
    cursor.offset += 1;
    let bigint = 0n;
    let shift = 0n;
    for (let i = 0; i < length; i++) {
        bigint |= view.getBigUint64(cursor.offset) << shift;
        cursor.offset += 8;
        shift += 64n;
    }
    return bigint;
}
function encodeString(string) {
    const encodedBuffer = new TextEncoder().encode(string).buffer;
    return concatArrayBuffers(Uint8Array.of(STRING).buffer, encodeVarint(encodedBuffer.byteLength).buffer, encodedBuffer);
}
function decodeString(buffer, cursor) {
    const textBufferLength = decodeVarint(buffer, cursor);
    const decodedString = new TextDecoder().decode(new Uint8Array(buffer, cursor.offset, textBufferLength));
    cursor.offset += textBufferLength;
    return decodedString;
}
function encodeArray(array, referrables) {
    if (array.length !== Object.keys(array).length)
        throw new NotSerializable(array);
    return concatArrayBuffers(Uint8Array.of(ARRAY).buffer, encodeVarint(array.length).buffer, ...array.map(x => encodeImpl(x, referrables)));
}
function decodeArray(buffer, cursor, referrables) {
    const result = [];
    referrables.push(result);
    const arrayLength = decodeVarint(buffer, cursor);
    for (let i = 0; i < arrayLength; i++)
        result.push(decodeImpl(buffer, cursor, referrables));
    return result;
}
function encodeObject(object, referrables) {
    const keys = Object.keys(object);
    return concatArrayBuffers(Uint8Array.of(OBJECT).buffer, encodeVarint(keys.length).buffer, ...keys.map(key => concatArrayBuffers(encodeString(key), encodeImpl(object[key], referrables))));
}
function decodeObject(buffer, cursor, referrables) {
    const objectLength = decodeVarint(buffer, cursor);
    const result = {};
    referrables.push(result);
    for (let i = 0; i < objectLength; i++) {
        // ignore the tag for the key, go directly to decoding it as a string
        cursor.offset += 1;
        const key = decodeString(buffer, cursor);
        result[key] = decodeImpl(buffer, cursor, referrables);
    }
    return result;
}
function encodeSet(set, referrables) {
    return concatArrayBuffers(Uint8Array.of(SET).buffer, encodeVarint(set.size).buffer, ...[...set].map(value => encodeImpl(value, referrables)));
}
function decodeSet(buffer, cursor, referrables) {
    const setLength = decodeVarint(buffer, cursor);
    const result = new Set;
    referrables.push(result);
    for (let i = 0; i < setLength; i++) {
        const element = decodeImpl(buffer, cursor, referrables);
        result.add(element);
    }
    return result;
}
function encodeMap(map, referrables) {
    return concatArrayBuffers(Uint8Array.of(MAP).buffer, encodeVarint(map.size).buffer, ...[...map].map(([key, value]) => concatArrayBuffers(encodeImpl(key, referrables), encodeImpl(value, referrables))));
}
function decodeMap(buffer, cursor, referrables) {
    const mapLength = decodeVarint(buffer, cursor);
    const result = new Map;
    referrables.push(result);
    for (let i = 0; i < mapLength; i++) {
        const key = decodeImpl(buffer, cursor, referrables);
        const value = decodeImpl(buffer, cursor, referrables);
        result.set(key, value);
    }
    return result;
}
function tagOfError(error) {
    const constructor = error.constructor;
    if (constructor === Error)
        return ERROR;
    if (constructor === EvalError)
        return EVAL_ERROR;
    if (constructor === RangeError)
        return RANGE_ERROR;
    if (constructor === ReferenceError)
        return REFERENCE_ERROR;
    if (constructor === SyntaxError)
        return SYNTAX_ERROR;
    if (constructor === TypeError)
        return TYPE_ERROR;
    if (constructor === URIError)
        return URI_ERROR;
    throw new NotSerializable(error);
}
function constructorOfError(tag) {
    if (tag === ERROR)
        return Error;
    if (tag === EVAL_ERROR)
        return EvalError;
    if (tag === RANGE_ERROR)
        return RangeError;
    if (tag === REFERENCE_ERROR)
        return ReferenceError;
    if (tag === SYNTAX_ERROR)
        return SyntaxError;
    if (tag === TYPE_ERROR)
        return TypeError;
    if (tag === URI_ERROR)
        return URIError;
    throw new Unreachable;
}
function encodeError(error, referrables) {
    return concatArrayBuffers(Uint8Array.of(tagOfError(error)).buffer, encodeString(error.message), encodeString(error.stack ?? ''), encodeImpl(error.cause, referrables));
}
function decodeError(buffer, typeTag, cursor, referrables) {
    // ignore the tag for the message, go directly to decoding it as a string
    cursor.offset += 1;
    const message = decodeString(buffer, cursor);
    // ignore the tag for the stack, go directly to decoding it as a string
    cursor.offset += 1;
    const stack = decodeString(buffer, cursor);
    const cause = decodeImpl(buffer, cursor, referrables);
    const error = cause === undefined
        ? new (constructorOfError(typeTag))(message)
        // @ts-ignore error cause has been supported by every major runtime since 2021
        : new (constructorOfError(typeTag))(message, { cause });
    error.stack = stack;
    return error;
}
function encodeArrayBuffer(buffer) {
    return concatArrayBuffers(Uint8Array.of(ARRAYBUFFER).buffer, encodeVarint(buffer.byteLength).buffer, buffer);
}
function decodeArrayBuffer(buffer, cursor, referrables) {
    const bufferLength = decodeVarint(buffer, cursor);
    const decodedBuffer = buffer.slice(cursor.offset, cursor.offset + bufferLength);
    cursor.offset += bufferLength;
    referrables.push(decodedBuffer);
    return decodedBuffer;
}
function tagOfTypedArray(typedArray) {
    const constructor = typedArray.constructor;
    if (constructor === DataView)
        return DATAVIEW;
    if (constructor === Int8Array)
        return INT8ARRAY;
    if (constructor === Uint8Array)
        return UINT8ARRAY;
    if (constructor === Uint8ClampedArray)
        return UINT8CLAMPEDARRAY;
    if (constructor === Int16Array)
        return INT16ARRAY;
    if (constructor === Uint16Array)
        return UINT16ARRAY;
    if (constructor === Int32Array)
        return INT32ARRAY;
    if (constructor === Uint32Array)
        return UINT32ARRAY;
    if (constructor === Float32Array)
        return FLOAT32ARRAY;
    if (constructor === Float64Array)
        return FLOAT64ARRAY;
    if (constructor === BigInt64Array)
        return BIGINT64ARRAY;
    if (constructor === BigUint64Array)
        return BIGUINT64ARRAY;
    throw new NotSerializable(typedArray);
}
function constructorOfTypedArray(typeTag) {
    if (typeTag === DATAVIEW)
        return DataView;
    if (typeTag === INT8ARRAY)
        return Int8Array;
    if (typeTag === UINT8ARRAY)
        return Uint8Array;
    if (typeTag === UINT8CLAMPEDARRAY)
        return Uint8ClampedArray;
    if (typeTag === INT16ARRAY)
        return Int16Array;
    if (typeTag === UINT16ARRAY)
        return Uint16Array;
    if (typeTag === INT32ARRAY)
        return Int32Array;
    if (typeTag === UINT32ARRAY)
        return Uint32Array;
    if (typeTag === FLOAT32ARRAY)
        return Float32Array;
    if (typeTag === FLOAT64ARRAY)
        return Float64Array;
    if (typeTag === BIGINT64ARRAY)
        return BigInt64Array;
    if (typeTag === BIGUINT64ARRAY)
        return BigUint64Array;
    throw new Unreachable;
}
function encodeTypedArray(typedArray) {
    return concatArrayBuffers(Uint8Array.of(tagOfTypedArray(typedArray)).buffer, encodeVarint(typedArray.buffer.byteLength).buffer, encodeVarint(typedArray.byteOffset).buffer, encodeVarint(typedArray instanceof DataView ? typedArray.byteLength : typedArray.length).buffer, typedArray.buffer);
}
function decodeTypedArray(buffer, typeTag, cursor, referrables) {
    const bufferLength = decodeVarint(buffer, cursor);
    const byteOffset = decodeVarint(buffer, cursor);
    const viewLength = decodeVarint(buffer, cursor);
    const sourceBuffer = buffer.slice(cursor.offset, cursor.offset + bufferLength);
    cursor.offset += bufferLength;
    const TypedArray = constructorOfTypedArray(typeTag);
    const decodedView = new TypedArray(sourceBuffer, byteOffset, viewLength);
    referrables.push(decodedView);
    return decodedView;
}
function varIntByteCount(num) {
    let byteCount = 1;
    while (num >= 0b10000000) {
        num >>>= 7;
        byteCount++;
    }
    return byteCount;
}
// benchmarks/varint-encode.ts
function encodeVarint(num) {
    const byteCount = varIntByteCount(num);
    const arr = new Uint8Array(byteCount);
    for (let i = 0; i < byteCount; i++) {
        arr[i] = (num & 0b01111111) | (i === (byteCount - 1) ? 0 : 0b10000000);
        num >>>= 7;
    }
    return arr;
}
function decodeVarint(buffer, cursor) {
    const byteArray = new Uint8Array(buffer, cursor.offset);
    let num = 0;
    let shift = 0;
    for (let i = 0; i < byteArray.length; i++) {
        const varIntPart = byteArray[i];
        cursor.offset += 1;
        num |= (varIntPart & 0b01111111) << shift;
        if ((varIntPart & 0b10000000) === 0)
            return num;
        shift += 7;
    }
    throw new Unreachable;
}
//# sourceMappingURL=es-codec.js.map<|MERGE_RESOLUTION|>--- conflicted
+++ resolved
@@ -6,37 +6,7 @@
 const REFERENCE = 0b00000101;
 const NUMBER = 0b00000110;
 const DATE = 0b00000111;
-<<<<<<< HEAD
-const REGEX = 0b00101101
-const STRING = 0b00001000;
-const BIGINTN = 0b00001001;
-const BIGINTP = 0b00001010;
-const ARRAY = 0b00001011;
-const OBJECT = 0b00001100;
-const SET = 0b00001101;
-const MAP = 0b00001110;
-const ERROR = 0b0010000;
-const EVAL_ERROR = 0b0010001;
-const RANGE_ERROR = 0b0010010;
-const REFERENCE_ERROR = 0b0010011;
-const SYNTAX_ERROR = 0b0010100;
-const TYPE_ERROR = 0b0010101;
-const URI_ERROR = 0b0010110;
-const ARRAYBUFFER = 0b00100000;
-const DATAVIEW = 0b00100001;
-const INT8ARRAY = 0b00100010;
-const UINT8ARRAY = 0b00100011;
-const UINT8CLAMPEDARRAY = 0b00100100;
-const INT16ARRAY = 0b00100101;
-const UINT16ARRAY = 0b00100110;
-const INT32ARRAY = 0b00100111;
-const UINT32ARRAY = 0b00101000;
-const FLOAT32ARRAY = 0b00101001;
-const FLOAT64ARRAY = 0b00101010;
-const BIGINT64ARRAY = 0b00101011;
-const BIGUINT64ARRAY = 0b00101100;
-=======
-const _REGEXP = 0b00001000;
+const REGEXP = 0b00001000;
 const STRING = 0b00001001;
 const BIGINTN = 0b00001010;
 const BIGINTP = 0b00001011;
@@ -66,7 +36,6 @@
 const FLOAT64ARRAY = 0b01001010;
 const BIGINT64ARRAY = 0b01001011;
 const BIGUINT64ARRAY = 0b01001100;
->>>>>>> 9e4f3e2a
 export class NotSerializable extends Error {
     value;
     constructor(value) {
@@ -141,7 +110,7 @@
         return decodeNumber(buffer, cursor);
     if (typeTag === DATE)
         return decodeDate(buffer, cursor);
-    if (typeTag === REGEX)
+    if (typeTag === REGEXP)
         return decodeRegex(buffer, cursor);
     if (typeTag === BIGINTP)
         return decodeBigInt(buffer, cursor);
@@ -217,18 +186,18 @@
     cursor.offset += 8;
     return new Date(view.getFloat64(0));
 }
-const REGEX_GLOBAL_FLAG      = 0b00001;
+const REGEX_GLOBAL_FLAG = 0b00001;
 const REGEX_IGNORE_CASE_FLAG = 0b00010;
-const REGEX_MULTILINE_FLAG   = 0b00100;
-const REGEX_UNICODE_FLAG     = 0b01000;
-const REGEX_STICKY_FLAG      = 0b10000;
+const REGEX_MULTILINE_FLAG = 0b00100;
+const REGEX_UNICODE_FLAG = 0b01000;
+const REGEX_STICKY_FLAG = 0b10000;
 function encodeRegex(regex) {
     const lastByte = 0
-        | (regex.global     ? REGEX_GLOBAL_FLAG      : 0)
+        | (regex.global ? REGEX_GLOBAL_FLAG : 0)
         | (regex.ignoreCase ? REGEX_IGNORE_CASE_FLAG : 0)
-        | (regex.multiline  ? REGEX_MULTILINE_FLAG   : 0)
-        | (regex.unicode    ? REGEX_UNICODE_FLAG     : 0)
-        | (regex.sticky     ? REGEX_STICKY_FLAG      : 0);
+        | (regex.multiline ? REGEX_MULTILINE_FLAG : 0)
+        | (regex.unicode ? REGEX_UNICODE_FLAG : 0)
+        | (regex.sticky ? REGEX_STICKY_FLAG : 0);
     const numberOfPositiveFlags = 0
         + (+regex.global)
         + (+regex.ignoreCase)
@@ -236,20 +205,20 @@
         + (+regex.unicode)
         + (+regex.sticky);
     // regexString  = /blah/gi
-    // regexContent =  blah     // which is regexString.slice(1,-(numberOfPositiveFlags+1)
-    const encodedBuffer = new TextEncoder().encode(regex.toString().slice(1,-(numberOfPositiveFlags+1))+String.fromCharCode(lastByte)).buffer;
-    return concatArrayBuffers(Uint8Array.of(REGEX).buffer, encodeVarint(encodedBuffer.byteLength).buffer, encodedBuffer);
+    // regexContent =  blah     // which iss regexString.slice(1,-(numberOfPositiveFlags+1)
+    const encodedBuffer = new TextEncoder().encode(regex.toString().slice(1, -(numberOfPositiveFlags + 1)) + String.fromCharCode(lastByte)).buffer;
+    return concatArrayBuffers(Uint8Array.of(REGEXP).buffer, encodeVarint(encodedBuffer.byteLength).buffer, encodedBuffer);
 }
 function decodeRegex(buffer, cursor) {
     const decodedString = decodeString(buffer, cursor);
-    const lastByte = decodedString.charCodeAt(decodedString.length-1);
+    const lastByte = decodedString.charCodeAt(decodedString.length - 1);
     const flags = ""
-        + ((lastByte & REGEX_GLOBAL_FLAG     ) > 0 ? "g" : "")
+        + ((lastByte & REGEX_GLOBAL_FLAG) > 0 ? "g" : "")
         + ((lastByte & REGEX_IGNORE_CASE_FLAG) > 0 ? "i" : "")
-        + ((lastByte & REGEX_MULTILINE_FLAG  ) > 0 ? "m" : "")
-        + ((lastByte & REGEX_UNICODE_FLAG    ) > 0 ? "u" : "")
-        + ((lastByte & REGEX_STICKY_FLAG     ) > 0 ? "y" : "");
-    return new RegExp(decodedString.slice(0,-1), flags);
+        + ((lastByte & REGEX_MULTILINE_FLAG) > 0 ? "m" : "")
+        + ((lastByte & REGEX_UNICODE_FLAG) > 0 ? "u" : "")
+        + ((lastByte & REGEX_STICKY_FLAG) > 0 ? "y" : "");
+    return new RegExp(decodedString.slice(0, -1), flags);
 }
 // benchmarks/bigint-encode.ts
 function encodeBigInt(bigint) {
