/***** TYPE TAGS *****/

const NULL      = 0b00000001
const UNDEFINED = 0b00000010
const TRUE      = 0b00000011
const FALSE     = 0b00000100
const REFERENCE = 0b00000101
const NUMBER    = 0b00000110
const DATE      = 0b00000111
<<<<<<< HEAD
const REGEX     = 0b00101101
const STRING    = 0b00001000
const BIGINTN   = 0b00001001
const BIGINTP   = 0b00001010
const ARRAY     = 0b00001011
const OBJECT    = 0b00001100
const SET       = 0b00001101
const MAP       = 0b00001110

const ERROR           = 0b0010000
const EVAL_ERROR      = 0b0010001
const RANGE_ERROR     = 0b0010010
const REFERENCE_ERROR = 0b0010011
const SYNTAX_ERROR    = 0b0010100
const TYPE_ERROR      = 0b0010101
const URI_ERROR       = 0b0010110

const ARRAYBUFFER       = 0b00100000
const DATAVIEW          = 0b00100001
const INT8ARRAY         = 0b00100010
const UINT8ARRAY        = 0b00100011
const UINT8CLAMPEDARRAY = 0b00100100
const INT16ARRAY        = 0b00100101
const UINT16ARRAY       = 0b00100110
const INT32ARRAY        = 0b00100111
const UINT32ARRAY       = 0b00101000
const FLOAT32ARRAY      = 0b00101001
const FLOAT64ARRAY      = 0b00101010
const BIGINT64ARRAY     = 0b00101011
const BIGUINT64ARRAY    = 0b00101100
=======
const _REGEXP   = 0b00001000
const STRING    = 0b00001001
const BIGINTN   = 0b00001010
const BIGINTP   = 0b00001011
const ARRAY     = 0b00001100
const OBJECT    = 0b00001101
const SET       = 0b00001110
const MAP       = 0b00001111
const _RECORD   = 0b00010000 // https://github.com/tc39/proposal-record-tuple
const _TUPLE    = 0b00010001

const ERROR           = 0b0100000
const EVAL_ERROR      = 0b0100001
const RANGE_ERROR     = 0b0100010
const REFERENCE_ERROR = 0b0100011
const SYNTAX_ERROR    = 0b0100100
const TYPE_ERROR      = 0b0100101
const URI_ERROR       = 0b0100110

const ARRAYBUFFER       = 0b01000000
const DATAVIEW          = 0b01000001
const INT8ARRAY         = 0b01000010
const UINT8ARRAY        = 0b01000011
const UINT8CLAMPEDARRAY = 0b01000100
const INT16ARRAY        = 0b01000101
const UINT16ARRAY       = 0b01000110
const INT32ARRAY        = 0b01000111
const UINT32ARRAY       = 0b01001000
const FLOAT32ARRAY      = 0b01001001
const FLOAT64ARRAY      = 0b01001010
const BIGINT64ARRAY     = 0b01001011
const BIGUINT64ARRAY    = 0b01001100
>>>>>>> 9e4f3e2a

type Cursor = { offset : number }

type Memory = unknown[]

type TypedArray =
    | Int8Array
    | Uint8Array
    | Uint8ClampedArray
    | Int16Array
    | Uint16Array
    | Int32Array
    | Uint32Array
    | Float32Array
    | Float64Array
    | BigInt64Array
    | BigUint64Array

export class NotSerializable extends Error {
    constructor(readonly value : unknown) {
        super()
    }
}

class Unreachable extends Error {}

export function encode(x : unknown) {
    return encodeImpl(x)
}

export function decode(buffer : ArrayBuffer) {
    return decodeImpl(buffer, { offset: 0 }, [])
}

function encodeImpl(x : unknown, referrables : Memory = []) : ArrayBuffer {
    
    /* unique types */
    if (x === null)      return Uint8Array.of(NULL).buffer
    if (x === undefined) return Uint8Array.of(UNDEFINED).buffer
    if (x === true)      return Uint8Array.of(TRUE).buffer
    if (x === false)     return Uint8Array.of(FALSE).buffer
    
    /* simple types */
    if (x.constructor === Number) return encodeNumber(x)
    if (x.constructor === Date)   return encodeDate(x)
    if (x.constructor === RegExp) return encodeRegex(x)
    
    /* lengthy types */
    if (x.constructor === BigInt) return encodeBigInt(x)
    if (x.constructor === String) return encodeString(x)
    
    /* container types */
    if (x.constructor === Array)  return maybeEncodeReference(x, referrables, encodeArray)
    if (x.constructor === Object) return maybeEncodeReference(x as Record<string, unknown>, referrables, encodeObject)
    if (x.constructor === Set)    return maybeEncodeReference(x, referrables, encodeSet)
    if (x.constructor === Map)    return maybeEncodeReference(x, referrables, encodeMap)
    
    /* error types */
    if (x instanceof Error) return maybeEncodeReference(x, referrables, encodeError)
    
    /* low-level types */
    if (x.constructor === ArrayBuffer) return maybeEncodeReference(x, referrables, encodeArrayBuffer)
    if (ArrayBuffer.isView(x))         return maybeEncodeReference(x as TypedArray, referrables, encodeTypedArray)
    
    throw new NotSerializable(x)
}

function decodeImpl(buffer : ArrayBuffer, cursor : Cursor, referrables : Memory) : unknown {
    const view    = new DataView(buffer, cursor.offset)
    
    const typeTag = view.getUint8(0)
    cursor.offset += 1
    
    if (typeTag === NULL)        return null
    if (typeTag === UNDEFINED)   return undefined
    if (typeTag === TRUE)        return true
    if (typeTag === FALSE)       return false
    if (typeTag === REFERENCE)   return decodeReference(buffer, cursor, referrables)
    if (typeTag === NUMBER)      return decodeNumber(buffer, cursor)
    if (typeTag === DATE)        return decodeDate(buffer, cursor)
    if (typeTag === REGEX)       return decodeRegex(buffer, cursor)
    if (typeTag === BIGINTP)     return decodeBigInt(buffer, cursor)
    if (typeTag === BIGINTN)     return -decodeBigInt(buffer, cursor)
    if (typeTag === STRING)      return decodeString(buffer, cursor)
    if (typeTag === ARRAY)       return decodeArray(buffer, cursor, referrables)
    if (typeTag === OBJECT)      return decodeObject(buffer, cursor, referrables)
    if (typeTag === SET)         return decodeSet(buffer, cursor, referrables)
    if (typeTag === MAP)         return decodeMap(buffer, cursor, referrables)
    if (typeTag & ERROR)         return decodeError(buffer, typeTag, cursor, referrables)
    if (typeTag === ARRAYBUFFER) return decodeArrayBuffer(buffer, cursor, referrables)
    if (typeTag & ARRAYBUFFER)   return decodeTypedArray(buffer, typeTag, cursor, referrables)

    throw new Unreachable
}

function concatArrayBuffers(...buffers : ArrayBuffer[]){
    
    let cumulativeSize = 0
    for (const buffer of buffers)
        cumulativeSize += buffer.byteLength
    
	const result = new Uint8Array(cumulativeSize)
	
    let offset = 0
    for (const buffer of buffers) {
		result.set(new Uint8Array(buffer), offset)
		offset += buffer.byteLength
	}
    
	return result.buffer as ArrayBuffer
}

function maybeEncodeReference<T>(
    value : T,
    referrables : Memory,
    encoder : (x : T, referrables : Memory) => ArrayBuffer
) {
    const alreadyEncoded = referrables.indexOf(value)
    
    if (alreadyEncoded === -1) {
        referrables.push(value)
        return encoder(value, referrables)
    }
    
    else return encodeReference(alreadyEncoded)
}

function encodeReference(reference : number) {
    return concatArrayBuffers(Uint8Array.of(REFERENCE), encodeVarint(reference).buffer)
}

function decodeReference(buffer : ArrayBuffer, cursor : Cursor, referrables : Memory) {
    const reference = decodeVarint(buffer, cursor)
    return referrables[reference]
}

function encodeNumber(number : number) {
    const buffer = new ArrayBuffer(9)
    const view = new DataView(buffer)
    view.setUint8(0, NUMBER)
    view.setFloat64(1, number)
    return buffer
}

function decodeNumber(buffer : ArrayBuffer, cursor : Cursor) {
    const view = new DataView(buffer, cursor.offset)
    cursor.offset += 8
    return view.getFloat64(0)
}

function encodeDate(date : Date) {
    const buffer = new ArrayBuffer(9)
    const view = new DataView(buffer)
    view.setUint8(0, DATE)
    view.setFloat64(1, date.getTime())
    return buffer
}

function decodeDate(buffer : ArrayBuffer, cursor : Cursor) {
    const view = new DataView(buffer, cursor.offset)
    cursor.offset += 8
    return new Date(view.getFloat64(0))
}

const REGEX_GLOBAL_FLAG      = 0b00001
const REGEX_IGNORE_CASE_FLAG = 0b00010
const REGEX_MULTILINE_FLAG   = 0b00100
const REGEX_UNICODE_FLAG     = 0b01000
const REGEX_STICKY_FLAG      = 0b10000
function encodeRegex(regex : RegExp) {
    const lastByte = 0
        | (regex.global     ? REGEX_GLOBAL_FLAG      : 0)
        | (regex.ignoreCase ? REGEX_IGNORE_CASE_FLAG : 0)
        | (regex.multiline  ? REGEX_MULTILINE_FLAG   : 0)
        | (regex.unicode    ? REGEX_UNICODE_FLAG     : 0)
        | (regex.sticky     ? REGEX_STICKY_FLAG      : 0)
    const numberOfPositiveFlags = 0
        + (+regex.global)
        + (+regex.ignoreCase)
        + (+regex.multiline)
        + (+regex.unicode)
        + (+regex.sticky)
    // regexString  = /blah/gi
    // regexContent =  blah     // which is regexString.slice(1,-(numberOfPositiveFlags+1)
    const encodedBuffer = new TextEncoder().encode(regex.toString().slice(1,-(numberOfPositiveFlags+1))+String.fromCharCode(lastByte)).buffer
    return concatArrayBuffers(Uint8Array.of(REGEX).buffer, encodeVarint(encodedBuffer.byteLength).buffer, encodedBuffer)
}

function decodeRegex(buffer : ArrayBuffer, cursor : Cursor) {
    const decodedString = decodeString(buffer, cursor)
    const lastByte = decodedString.charCodeAt(decodedString.length-1)
    const flags = ""
        + ((lastByte & REGEX_GLOBAL_FLAG     ) > 0 ? "g" : "")
        + ((lastByte & REGEX_IGNORE_CASE_FLAG) > 0 ? "i" : "")
        + ((lastByte & REGEX_MULTILINE_FLAG  ) > 0 ? "m" : "")
        + ((lastByte & REGEX_UNICODE_FLAG    ) > 0 ? "u" : "")
        + ((lastByte & REGEX_STICKY_FLAG     ) > 0 ? "y" : "")
    return new RegExp(decodedString.slice(0,-1), flags)
}

// benchmarks/bigint-encode.ts
function encodeBigInt(bigint : bigint) {
    
    const negative = bigint < 0n
    
    let b = negative ? -bigint : bigint
    let uint64Count = 0
    while (b > 0n) {
        uint64Count++
        b >>= 64n
    }
    
    if (uint64Count > 255) throw new NotSerializable(bigint)
    
    const buffer = new ArrayBuffer(2 + 8 * uint64Count)
    const view = new DataView(buffer)
    
    view.setUint8(0, negative ? BIGINTN : BIGINTP)
    view.setUint8(1, uint64Count)
    
    if (negative) bigint *= -1n
    
    let offset = 2
    while (bigint > 0n) {
        const uint64 = bigint & 0xffffffffffffffffn
        view.setBigUint64(offset, uint64)
        offset += 8
        bigint >>= 64n
    }
    
    return buffer
}

function decodeBigInt(buffer : ArrayBuffer, cursor : Cursor) {
    const view = new DataView(buffer)
    const length = view.getUint8(cursor.offset)
    cursor.offset += 1
    
    let bigint = 0n
    let shift = 0n
    for (let i = 0; i < length; i++) {
        bigint |= view.getBigUint64(cursor.offset) << shift
        cursor.offset += 8
        shift += 64n
    }
    
    return bigint
}

function encodeString(string : string) {
    const encodedBuffer = new TextEncoder().encode(string).buffer
    return concatArrayBuffers(
        Uint8Array.of(STRING).buffer,
        encodeVarint(encodedBuffer.byteLength).buffer,
        encodedBuffer
    )
}

function decodeString(buffer : ArrayBuffer, cursor : Cursor) {
    const textBufferLength = decodeVarint(buffer, cursor)
    const decodedString = new TextDecoder().decode(new Uint8Array(buffer, cursor.offset, textBufferLength))
    cursor.offset += textBufferLength
    return decodedString
}

function encodeArray(array : unknown[], referrables : Memory) {
    if (array.length !== Object.keys(array).length) throw new NotSerializable(array)
    return concatArrayBuffers(
        Uint8Array.of(ARRAY).buffer,
        encodeVarint(array.length).buffer,
        ...array.map(x => encodeImpl(x, referrables)!)
    )
}

function decodeArray(buffer : ArrayBuffer, cursor : Cursor, referrables : Memory) {
    
    const result : unknown[] = []
    referrables.push(result)
    
    const arrayLength = decodeVarint(buffer, cursor)
    
    for (let i = 0; i < arrayLength; i++)
        result.push(decodeImpl(buffer, cursor, referrables))
    
    return result
}

function encodeObject(object : Record<string, unknown>, referrables : Memory) : ArrayBuffer {
    const keys = Object.keys(object)
    return concatArrayBuffers(
        Uint8Array.of(OBJECT).buffer,
        encodeVarint(keys.length).buffer,
        ...keys.map(key =>
            concatArrayBuffers(
                encodeString(key),
                encodeImpl(object[key], referrables)!
            )
        )
    )
}

function decodeObject(buffer : ArrayBuffer, cursor : Cursor, referrables : Memory) {
    const objectLength = decodeVarint(buffer, cursor)
    const result : Record<string, unknown> = {}
    referrables.push(result)

    for (let i = 0; i < objectLength; i++) {
        // ignore the tag for the key, go directly to decoding it as a string
        cursor.offset += 1
        const key = decodeString(buffer, cursor)
        result[key] = decodeImpl(buffer, cursor, referrables)
    }

    return result
}

function encodeSet(set : Set<unknown>, referrables : Memory) {
    return concatArrayBuffers(
        Uint8Array.of(SET).buffer,
        encodeVarint(set.size).buffer,
        ...[...set].map(value => encodeImpl(value, referrables)!)
    )
}

function decodeSet(buffer : ArrayBuffer, cursor : Cursor, referrables : Memory) {
    const setLength = decodeVarint(buffer, cursor)
    const result = new Set
    referrables.push(result)

    for (let i = 0; i < setLength; i++) {
        const element = decodeImpl(buffer, cursor, referrables)
        result.add(element)
    }
    
    return result
}

function encodeMap(map : Map<unknown, unknown>, referrables : Memory) {
    return concatArrayBuffers(
        Uint8Array.of(MAP).buffer,
        encodeVarint(map.size).buffer,
        ...[...map].map(([key, value]) =>
            concatArrayBuffers(
                encodeImpl(key, referrables)!,
                encodeImpl(value, referrables)!
            )
        )
    )
}

function decodeMap(buffer : ArrayBuffer, cursor : Cursor, referrables : Memory) {
    const mapLength = decodeVarint(buffer, cursor)
    const result = new Map
    referrables.push(result)

    for (let i = 0; i < mapLength; i++) {
        const key = decodeImpl(buffer, cursor, referrables)
        const value = decodeImpl(buffer, cursor, referrables)
        result.set(key, value)
    }

    return result
}

function tagOfError(error : Error) {
    const constructor = error.constructor

    if (constructor === Error)          return ERROR
    if (constructor === EvalError)      return EVAL_ERROR
    if (constructor === RangeError)     return RANGE_ERROR
    if (constructor === ReferenceError) return REFERENCE_ERROR
    if (constructor === SyntaxError)    return SYNTAX_ERROR
    if (constructor === TypeError)      return TYPE_ERROR
    if (constructor === URIError)       return URI_ERROR
    
    throw new NotSerializable(error)
}

function constructorOfError(tag : number) {
    if (tag === ERROR)           return Error
    if (tag === EVAL_ERROR)      return EvalError
    if (tag === RANGE_ERROR)     return RangeError
    if (tag === REFERENCE_ERROR) return ReferenceError
    if (tag === SYNTAX_ERROR)    return SyntaxError
    if (tag === TYPE_ERROR)      return TypeError
    if (tag === URI_ERROR)       return URIError

    throw new Unreachable
}

function encodeError(error : Error, referrables : Memory) {
    return concatArrayBuffers(
        Uint8Array.of(tagOfError(error)).buffer,
        encodeString(error.message),
        encodeString(error.stack ?? ''),
        encodeImpl((error as unknown as { cause: unknown } ).cause, referrables)!
    )
}

function decodeError(buffer : ArrayBuffer, typeTag : number, cursor : Cursor, referrables : Memory) {
    // ignore the tag for the message, go directly to decoding it as a string
    cursor.offset += 1
    const message = decodeString(buffer, cursor)
    
    // ignore the tag for the stack, go directly to decoding it as a string
    cursor.offset += 1
    const stack = decodeString(buffer, cursor)
    const cause = decodeImpl(buffer, cursor, referrables)
    
    const error : Error =
        cause === undefined
            ? new (constructorOfError(typeTag))(message)
            // @ts-ignore error cause has been supported by every major runtime since 2021
            : new (constructorOfError(typeTag))(message, { cause })
    
    error.stack = stack
    
    return error
}

function encodeArrayBuffer(buffer : ArrayBuffer) {
    return concatArrayBuffers(
        Uint8Array.of(ARRAYBUFFER).buffer,
        encodeVarint(buffer.byteLength).buffer,
        buffer
    )
}

function decodeArrayBuffer(buffer : ArrayBuffer, cursor : Cursor, referrables : Memory) {
    const bufferLength = decodeVarint(buffer, cursor)
    const decodedBuffer = buffer.slice(cursor.offset, cursor.offset + bufferLength)
    cursor.offset += bufferLength
    referrables.push(decodedBuffer)
    return decodedBuffer
}

function tagOfTypedArray(typedArray : TypedArray) {
    const constructor = typedArray.constructor
    
    if (constructor === DataView)          return DATAVIEW
    if (constructor === Int8Array)         return INT8ARRAY
    if (constructor === Uint8Array)        return UINT8ARRAY
    if (constructor === Uint8ClampedArray) return UINT8CLAMPEDARRAY
    if (constructor === Int16Array)        return INT16ARRAY
    if (constructor === Uint16Array)       return UINT16ARRAY
    if (constructor === Int32Array)        return INT32ARRAY
    if (constructor === Uint32Array)       return UINT32ARRAY
    if (constructor === Float32Array)      return FLOAT32ARRAY
    if (constructor === Float64Array)      return FLOAT64ARRAY
    if (constructor === BigInt64Array)     return BIGINT64ARRAY
    if (constructor === BigUint64Array)    return BIGUINT64ARRAY
    
    throw new NotSerializable(typedArray)
}

function constructorOfTypedArray(typeTag : number) {
    if (typeTag === DATAVIEW)          return DataView
    if (typeTag === INT8ARRAY)         return Int8Array
    if (typeTag === UINT8ARRAY)        return Uint8Array
    if (typeTag === UINT8CLAMPEDARRAY) return Uint8ClampedArray
    if (typeTag === INT16ARRAY)        return Int16Array
    if (typeTag === UINT16ARRAY)       return Uint16Array
    if (typeTag === INT32ARRAY)        return Int32Array
    if (typeTag === UINT32ARRAY)       return Uint32Array
    if (typeTag === FLOAT32ARRAY)      return Float32Array
    if (typeTag === FLOAT64ARRAY)      return Float64Array
    if (typeTag === BIGINT64ARRAY)     return BigInt64Array
    if (typeTag === BIGUINT64ARRAY)    return BigUint64Array
    
    throw new Unreachable
}

function encodeTypedArray(typedArray : TypedArray) {
    return concatArrayBuffers(
        Uint8Array.of(tagOfTypedArray(typedArray)).buffer,
        encodeVarint(typedArray.buffer.byteLength).buffer,
        encodeVarint(typedArray.byteOffset).buffer,
        encodeVarint(typedArray instanceof DataView ? typedArray.byteLength : typedArray.length).buffer,
        typedArray.buffer
    )
}

function decodeTypedArray(buffer : ArrayBuffer, typeTag: number, cursor : Cursor, referrables : Memory) {
    const bufferLength = decodeVarint(buffer, cursor)
    const byteOffset   = decodeVarint(buffer, cursor)
    const viewLength   = decodeVarint(buffer, cursor)
    const sourceBuffer = buffer.slice(cursor.offset, cursor.offset + bufferLength)
    cursor.offset     += bufferLength
    const TypedArray   = constructorOfTypedArray(typeTag)
    const decodedView  = new TypedArray(sourceBuffer, byteOffset, viewLength)
    referrables.push(decodedView)
    return decodedView
}

function varIntByteCount(num: number): number {
    
    let byteCount = 1
    while (num >= 0b10000000) {
        num >>>= 7
        byteCount++
    }
    
    return byteCount
}

// benchmarks/varint-encode.ts
function encodeVarint(num: number): Uint8Array {
    
    const byteCount = varIntByteCount(num)
    const arr = new Uint8Array(byteCount)
    
    for (let i = 0; i < byteCount; i++) {
        arr[i] = (num & 0b01111111) | (i === (byteCount - 1) ? 0 : 0b10000000)
        num >>>= 7
    }
    
    return arr
}

function decodeVarint(buffer : ArrayBuffer, cursor : Cursor): number {
    
    const byteArray = new Uint8Array(buffer, cursor.offset)

    let num = 0
    let shift = 0
    for (let i = 0; i < byteArray.length; i++) {
        const varIntPart = byteArray[i]
        cursor.offset += 1
        num |= (varIntPart & 0b01111111) << shift
        if ((varIntPart & 0b10000000) === 0) return num
        shift += 7
    }
    
    throw new Unreachable
}<|MERGE_RESOLUTION|>--- conflicted
+++ resolved
@@ -7,39 +7,7 @@
 const REFERENCE = 0b00000101
 const NUMBER    = 0b00000110
 const DATE      = 0b00000111
-<<<<<<< HEAD
-const REGEX     = 0b00101101
-const STRING    = 0b00001000
-const BIGINTN   = 0b00001001
-const BIGINTP   = 0b00001010
-const ARRAY     = 0b00001011
-const OBJECT    = 0b00001100
-const SET       = 0b00001101
-const MAP       = 0b00001110
-
-const ERROR           = 0b0010000
-const EVAL_ERROR      = 0b0010001
-const RANGE_ERROR     = 0b0010010
-const REFERENCE_ERROR = 0b0010011
-const SYNTAX_ERROR    = 0b0010100
-const TYPE_ERROR      = 0b0010101
-const URI_ERROR       = 0b0010110
-
-const ARRAYBUFFER       = 0b00100000
-const DATAVIEW          = 0b00100001
-const INT8ARRAY         = 0b00100010
-const UINT8ARRAY        = 0b00100011
-const UINT8CLAMPEDARRAY = 0b00100100
-const INT16ARRAY        = 0b00100101
-const UINT16ARRAY       = 0b00100110
-const INT32ARRAY        = 0b00100111
-const UINT32ARRAY       = 0b00101000
-const FLOAT32ARRAY      = 0b00101001
-const FLOAT64ARRAY      = 0b00101010
-const BIGINT64ARRAY     = 0b00101011
-const BIGUINT64ARRAY    = 0b00101100
-=======
-const _REGEXP   = 0b00001000
+const REGEXP    = 0b00001000
 const STRING    = 0b00001001
 const BIGINTN   = 0b00001010
 const BIGINTP   = 0b00001011
@@ -71,7 +39,6 @@
 const FLOAT64ARRAY      = 0b01001010
 const BIGINT64ARRAY     = 0b01001011
 const BIGUINT64ARRAY    = 0b01001100
->>>>>>> 9e4f3e2a
 
 type Cursor = { offset : number }
 
@@ -152,7 +119,7 @@
     if (typeTag === REFERENCE)   return decodeReference(buffer, cursor, referrables)
     if (typeTag === NUMBER)      return decodeNumber(buffer, cursor)
     if (typeTag === DATE)        return decodeDate(buffer, cursor)
-    if (typeTag === REGEX)       return decodeRegex(buffer, cursor)
+    if (typeTag === REGEXP)      return decodeRegex(buffer, cursor)
     if (typeTag === BIGINTP)     return decodeBigInt(buffer, cursor)
     if (typeTag === BIGINTN)     return -decodeBigInt(buffer, cursor)
     if (typeTag === STRING)      return decodeString(buffer, cursor)
@@ -255,9 +222,9 @@
         + (+regex.unicode)
         + (+regex.sticky)
     // regexString  = /blah/gi
-    // regexContent =  blah     // which is regexString.slice(1,-(numberOfPositiveFlags+1)
+    // regexContent =  blah     // which iss regexString.slice(1,-(numberOfPositiveFlags+1)
     const encodedBuffer = new TextEncoder().encode(regex.toString().slice(1,-(numberOfPositiveFlags+1))+String.fromCharCode(lastByte)).buffer
-    return concatArrayBuffers(Uint8Array.of(REGEX).buffer, encodeVarint(encodedBuffer.byteLength).buffer, encodedBuffer)
+    return concatArrayBuffers(Uint8Array.of(REGEXP).buffer, encodeVarint(encodedBuffer.byteLength).buffer, encodedBuffer)
 }
 
 function decodeRegex(buffer : ArrayBuffer, cursor : Cursor) {
